--- conflicted
+++ resolved
@@ -10,11 +10,7 @@
 
 setup(
     name='hbp_archive',
-<<<<<<< HEAD
     version='0.8.1',
-=======
-    version='0.8.0',
->>>>>>> 587e9b05
     description='A high-level API for interacting with the Human Brain Project archival storage at CSCS',
     long_description=long_description,
     long_description_content_type="text/markdown",
